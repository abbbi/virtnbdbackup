--- conflicted
+++ resolved
@@ -255,12 +255,8 @@
     """Read saved virtual machine config'"""
     try:
         with open(vmConfig, "rb") as vmConf:
-<<<<<<< HEAD
-            return libvirthelper.client().getDomainDisks(args, vmConf.read().decode())
-=======
             config = vmConf.read().decode()
         return config
->>>>>>> 61045b4f
     except OSError as errmsg:
         logging.error("Cant open config file: [%s]: [%s]", vmConfig, errmsg)
         return False
