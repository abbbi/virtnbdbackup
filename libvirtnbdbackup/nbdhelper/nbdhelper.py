--- conflicted
+++ resolved
@@ -70,10 +70,7 @@
         TCP based remote backup too (#65)
         """
         self._uri = cType.uri
-<<<<<<< HEAD
         self._tls = cType.tls
-=======
->>>>>>> 93dbd13e
         self._exportName = cType.exportName
         self._socket = cType.backupSocket
         if cType.metaContext is None:
@@ -82,12 +79,7 @@
             self._metaContext = cType.metaContext
         self.maxRequestSize = 33554432
         self.minRequestSize = 65536
-<<<<<<< HEAD
-        self._connectionHandle = None
-        self._nbdHandle = nbd.NBD()
-=======
         self.nbd = nbd.NBD()
->>>>>>> 93dbd13e
         self.version()
 
     @staticmethod
@@ -110,17 +102,11 @@
         connection handle
         """
         try:
-<<<<<<< HEAD
-            self._nbdHandle.add_meta_context(self._metaContext)
-            self._nbdHandle.set_export_name(self._exportName)
             if self._tls:
-                self._nbdHandle.set_tls(nbd.TLS_ALLOW)
-            self._nbdHandle.connect_uri(self._uri)
-=======
+                self.nbd.set_tls(nbd.TLS_ALLOW)
             self.nbd.add_meta_context(self._metaContext)
             self.nbd.set_export_name(self._exportName)
             self.nbd.connect_uri(self._uri)
->>>>>>> 93dbd13e
         except nbd.Error as e:
             raise exceptions.NbdConnectionError(f"Unable to connect nbd server: {e}")
 
@@ -154,13 +140,8 @@
             retry = retry + 1
 
     def disconnect(self):
-<<<<<<< HEAD
         """Close nbd connection handle if no TLS is used.
         Otherwise error is received:
         https://github.com/abbbi/virtnbdbackup/issues/66#issuecomment-1195779138"""
         if not self._tls:
-            self._nbdHandle.shutdown()
-=======
-        """Close nbd connection handle"""
-        self.nbd.shutdown()
->>>>>>> 93dbd13e
+            self.nbd.shutdown()