--- conflicted
+++ resolved
@@ -15,8 +15,4 @@
     along with this program.  If not, see <https://www.gnu.org/licenses/>.
 """
 
-<<<<<<< HEAD
-__version__ = "0.86"
-=======
-__version__ = "0.87"
->>>>>>> 93dbd13e
+__version__ = "0.87"