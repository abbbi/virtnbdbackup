--- conflicted
+++ resolved
@@ -444,10 +444,7 @@
 
     vmConfig = virtClient.getDomainConfig(domObj)
     disks = virtClient.getDomainDisks(args, vmConfig)
-<<<<<<< HEAD
-=======
     args.info = virtClient.getDomainInfo(vmConfig)
->>>>>>> 61045b4f
 
     if not disks:
         logging.error(
