--- conflicted
+++ resolved
@@ -1,19 +1,12 @@
-<<<<<<< HEAD
-=======
 Version 0.87
 ---------
 * Code cleanup
 
->>>>>>> 93dbd13e
 Version 0.86
 ---------
 * libvirt uri: both user and password parameters are mandatory if no qemu+ssh
 session is specified.
 
-<<<<<<< HEAD
-
-=======
->>>>>>> 93dbd13e
 Version 0.85
 ---------
 * virtnbdrestore: check if target files exist during remote operation and
