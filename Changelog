--- conflicted
+++ resolved
@@ -1,11 +1,8 @@
 Version 1.9.1
 ---------
-<<<<<<< HEAD
  * Code cleanup: fix pylint warning, start adding type annotations
-=======
  * Code cleanup: fix pylint warning
  * Remove hardcoded p.wait() calls
->>>>>>> 184fa1ed
 
 Version 1.9
 ---------
