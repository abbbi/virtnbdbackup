Version 1.9.1
---------
<<<<<<< HEAD
 * Code cleanup: fix pylint warning, start adding type annotations
 * Code cleanup: fix pylint warning
 * Remove hardcoded p.wait() calls
=======
 * Code cleanup: fix pylint warning, remove obsolete p.wait() calls with
 hardcoded time limit
 * Change github workflows: now use ubuntu 22.04 and add test for remote
 backup via localhost.
>>>>>>> 0e2031c8

Version 1.9
---------
 * Update README
 * Make --compress option configurable, it is now possible to set
 compression level (--compress=X) (#77)
 * Fix offline backup of virtual machines with multiple disks attached: nbd
 connection would use wrong socket file. (#76)
 * Fix offline backup of remote vms: set missing socket file parameter.


Version 1.8.2
---------
 * Code cleanup
 * Fix Issue (#74): Remote backup fails to copy [loader] file

Version 1.8.1
---------
 * Update manpages to be more debian compliant
 * Add manpages to manifest file, too

Version 1.8
---------
 * Add manpages

Version 1.7
---------
 * Code cleanup

Version 1.6
---------
* virtnbdbackup:
	+ add --syslog option: enable log output to system syslog
	facility.

Version 1.5
---------
* virtnbdrestore:
	+ add --logfile option (defaults to $HOME)
	+ print actual json if dumping saveset contents
* virtnbdmap:
	+ add --logfile option (defaults to $HOME)

Version 1.4
---------
* If backup/restore is executed as regular user, set default uri to
qemu:///session.

Version 1.3
---------
* Code cleanup
* Update README

Version 1.2
---------
* Code cleanup

Version 1.1
---------
* Code cleanup
* Add warning if reading checkpoint information with size fails.

Version 1.0
---------
* Code cleanup
* (#69) Rework --printonly option: use checkpoint size as reported by libvirt
for estimating next incremental or differential backup size.
* (#70) Add --threshold option for incremental / differential backup 

Version 0.99
---------
* Add python3-paramiko to debian build dependencies (#68)

Version 0.98
---------
* Add missing license/copyright headers

Version 0.97
---------
* Update README

Version 0.96
---------
* Code cleanup
* Add MANIFEST.in: add additional files like dockerfile to source dist
package.
* Add LICENSE and Changelog file to rpm/debian package distribution configs.

Version 0.95
---------
* virtnbdrestore: code cleanup
* Add updated dockerfile based on work by Adrián Parilli
<a.parilli@staffwerke.de> to the repository.
* Update README

Version 0.94
---------
* virtnbdmap: use outputhelper for replay

Version 0.93
---------
* Code cleanup

Version 0.92
---------
* Code cleanup
* virtnbdbackup: Relax check for empty target directory: now only fails if
already an backup (partial or not) exists within the target directory.

Version 0.91
---------
* Code cleanup

Version 0.90
---------
* Code cleanup

Version 0.89
---------
* virtnbdrestore: check if additional boot files such as nvram/kernel images
exist and if not, restore them to the original path instead of just warning
the user about manual steps beeing required.

Version 0.88
---------
* virtnbdrestore: Allow restore into non-empty directories, so one can
restore the disk files into an existing libvirt managed volume directory.
If the restore target path is an libvirt managed pool, refresh the
pool contents. (#67)
* virtnbdrestore: dont continue with restore if -o dump is specified.

Version 0.87
---------
* Code cleanup
* Add support for remote backup via NBD+TLS (#66)
* Update README

Version 0.86
---------
* libvirt uri: both user and password parameters are mandatory if no qemu+ssh
session is specified.

Version 0.85
---------
* virtnbdrestore: check if target files exist during remote operation and
fail accordingly.
* Remote backup: use paramikos built in sftp client to copy files instead
of third party scp module.

Version 0.84
---------
* Add --nbd-ip option: can be used to bind nbd service for backup task
to specific remote IP.

Version 0.83
---------
* Code reorg
* Fix remote restore: UnboundLocalError: local variable 'pid' referenced
before assignment

Version 0.82
---------
* Move common arguments to seperate file.

Version 0.81
---------
* Report PID and errors of commands executed on remote system.
* Initiate ssh session for backup of boot config only if required.
* Update README

Version 0.80
---------
* Fix debug output
* Add remote backup functionality (#65).

Version 0.79
---------
* Add -U/--uri option: can be used to specifiy libvirt connection URI, if
authfile is specified, use openAuth to authenticate against libvirt daemon.
* Add --user and --password options: can be used to authenticate against
libvirt daemon.
* Update README, add notes about ovirt/rhev etc.

Version 0.78
---------
* Code cleanup
* Update README

Version 0.77
---------
* Code cleanup
* virtnbdbackup
 + detect if there is an active backup operation running and fail accordingly
 instead of running into "Cannot acquire state change lock" timeout exception.

Version 0.76
---------
* virtnbdbackup:
 + Change some log messages: more detailed report on skipped devices during backup.
 + Add option --freeze-mountpoint: during backup, only filesystems of
 specified mountpoints are freezed and thawed. (#60)
* virtnbdrestore:
 + Option -c would only adjust virtual machine config for the first disk.
 + Option -c now correctly removes exluded disks from the adjusted virtual
 machine configuration.
* Add --version option for all utilities.
* Vagrant scripts: test installation/execution after creating rpm packages.
* Update README

Version 0.75
---------
* virtnbdbackup: report amount of thawed/freezed filesystems during backup.
* Update README

Version 0.74
---------
* virtnbdbackup: add some more debug messages around freezing/thwaing
filesytems and backup job operation.

Version 0.73
---------
* virtnbdbackup: limit the amount of concurrent workers to the amount of
disks detected, so users cannot specify an higher amount of workers than
disks are attached to the virtual machine.

Version 0.72
---------
* Code cleanup
* Update README

Version 0.71
---------
* Code cleanup
* Update README

Version 0.70
---------
* Code cleanup
* Exit gracefully if setting up the logfile already fails.
* virtnbdrestore: make option `-a restore` default, if output directory
is named "dump" or `-a dump` is specified, stream information is dumped.
* Update README, examples and tests accordingly

Version 0.69
---------
* Code cleanup
* virtnbdbackup: exit early if removing checkpoints fails during full
backup.
* virtnbdrestore: do not write zeroes during restore of image, as the
resulting zeroed regions are then reported as beeing "data": this would result
in further backups of the virtual machine to be thick provisioned, as even
zeroed regions are saved. (#56)
* virtnbdrestore: dont adjust vm config if option -c is missing.
* virtnbdrestore: now removes existant backing stores if adjust setting is
enabled: usually the case if virtual machine operated on snapshot during
backup.

Version 0.68
---------
* Code cleanup at different places. Make the output helper wrapping.
* Use Elementree from lxml for easier access via xpath, adjust dependencies
* Adjust pylintrc
* virtnbdrestore: add option -c: adjusts required pathes within restored
virtual machine config so it can be defined using virsh. (#54)
* virtnbdrestore: add option -D: in combination with option -c can be used to
register virtual machine on libvirt daemon after restore.
* virtnbdrestore: add option -N: redefine domain with specified name, if not
passed, prefix "restore_" is added.

Version 0.67
---------
* Disable xml based check if incremental backup is enabled for
libvirt versions >= 7.6.0, the feature is enabled by default
now: https://github.com/libvirt/libvirt/blob/master/NEWS.rst#v760-2021-08-02
* Fix dependencies for rpm package: nbdkit-plugin-python3 -> nbdkit-plugin-python
* Fix documentation regards build on almalinux
* virtnbdbackup: introduce backup mode "auto": automatically execute full
backup if target folder is empty. If full backup exists in target folder,
switch to incremental backup mode automatically. (#52)

Version 0.66
---------
* virtnbdmap: use absolute path of files specified.
* nbdkit plugin: add debug flag, be less verbose (#47)
* Fix pylint warnings
* Update README

Version 0.65
---------
* virtnbdmap: open target device with O_DIRECT during replay of incremental
data to speedup the process: no need to sync then.
* virtnbdmap: remove nbdkit logfile after exiting successfully
* virtnbdmap: use pidfile and send signal to correct process. (#46)
* virtnbdmap: check if the passed device starts with /dev/nbd
* virtnbdmap: code cleanup

Version 0.64
---------
* virtnbdmap: minor code cleanup
* virtnbdmap: add progressbar during replay of incremental backups
* virtnbdmap: pass listen port to qemu-nbd command too.

Version 0.63
---------
* virtnbdmap: update epilog examples, add logfile option
* virtnbdmap: add --readonly option.
* virtnbdmap: add --listen-port option: useful if one wants to map multiple
backups on the same system concurrently.
* virtnbdmap: better error handling if nbdkit process fails to start.
* Update README

Version 0.62
---------
* Add script to create virtualenv with required dependencies.
* virtnbdmap now supports mounting of full->incremental (or differential)
chains: the current approach is to use the nbdkit COW (copy on write) filter
to replay the data blocks against the mapped nbd device.

Version 0.61
---------
* Add vagrant scripts
* Print libvirt library version.
* Disable xml based check if incremental backup capability is enabled for
libvirt versions > 8002000: feature is enabled by default. (#4)

Version 0.60
---------
* Add python3-dataclasses to RPM dependencies.
* Update README

Version 0.59
---------
* Add epilog to help output with some example commands
* Update README

Version 0.58
---------
* Slight code improvements
* Skip devices with type "floppy", just as "cdrom" devices.

Version 0.57
---------
* Backup configured kernel/initrd images used for direct boot too.

Version 0.56
---------
* Fix for Issue (#40): redefining checkpoints failes

Version 0.55
---------
* Correct some wrongly catched exceptions
* Update README


Version 0.54
---------
* (#38) Backup virtual machines loader bios and nvram if defined, provide
notice to user during restore that files must be copied manually.
* virtnbdrestore: Fixes for --until option:
	+ would not stop processing further files since --sequence option was introduced
	+ would stop before actually processing specified checkpoint, now function
	stops after restoring data of checkpoint to be reached.
	+ extend tests
* Update README

Version 0.53
---------
* Cleanup codebase
* Fix differential backup for offline domains: apply same logic as during
incremental backup.

Version 0.52
---------
* Update help regarding --qemu option: works with diff/inc now too
* Group possible options in help output
* Introduce more exceptions, cleanup codebase.

Version 0.51
---------
* Cleanup codebase, no functional changes.

Version 0.50
---------
* Fix sequence restore: function returned too early.
* Parameter for --sequence option does not require absolute path anymore.


Version 0.49
---------
* virtnbdrestore now support restoring a manual sequence of data files
passed by the --sequence option.

Version 0.48
---------

* Internal code changes: start using propper exceptions if stream format
is not parseable
* virtnbdbrestore: add --sequence option, allows to specify a comma seperated
list of backup files whose informations should be dumped. Next step is to
implement restore of a specified sequence.


Version 0.47
---------
* Fix issue #37: If an backup directory contains multiple differential
or incremental backups, its not possible to use the --until option for
point in time restore, because the differential backups defaulted to
the first checkpoint name in the metadata header. Recover would
stop too early in such cases..

Now the checkpoint name in the metadata header contains the same timestamp as
the target files, which make it possible to use the --until option too.

Version 0.46
---------
* Add changelog file

Version 0.45
---------
* Adds differential backup option: backup option -l diff now saves the
delta since the last incremental or full backup. Option -q now uses
nbdinfo instead of qemu-img map, which supports reading specific bitmap
information: now option -q can be used during incremental/differential backup
too,which might be good for debugging issues.
* If incremental backup for offline Domain is attempted, backup would save all
data, not just dirty extents: now saves only dirty extents.  
* Extends the testsuite with tests for the implemented new features
* Fixes various pylint warnings, better error handling in some situations.
* Update documentation and executable dependencies for the debian package build.

**Full Changelog**: https://github.com/abbbi/virtnbdbackup/compare/v0.44...v0.45

Version 0.44
---------
Ensure checkpoint chain consistency:

As discussed during issue #33, the "parent" option to a checkpoint
created is readonly currently. Thus, virtnbdbackup can not force
an parent checkpoint during creation of the actual checkpoints.
    
This means we cannot ensure that the complete checkpoint chain
we are based on for the current incremental backup is entirely
created by us, like so:
    
   > virsh checkpoint-list vm1 --tree
   > virtnbdbackup.0                                                    r
   >   |
   >   +- virtnbdbackup.1
   >       |
   >       +- virtnbdbackup.2
   >           |
   >           +- not-our-checkpoint

The delta for "not our checkpoint" would never be saved because
we dont know about this checkpoint.

Now virtnbdbackup checks for checkpoints which might have been
created by users or third party applications and exits with
error if incremental or full backup is attempted.

**Full Changelog**: https://github.com/abbbi/virtnbdbackup/compare/v0.43...v0.44

Version 0.43
---------
Remove --checkpoint option: has never behaved the way it should. The parent
option to a checkpoint XML definition is, according to the documentation read
only. So currently its not supported to force a specific checkpoint using this
option.

**Full Changelog**: https://github.com/abbbi/virtnbdbackup/compare/v0.42...v0.43

Version 0.42
---------
* Fixes some pylint/flake8 warnings.

**Full Changelog**: https://github.com/abbbi/virtnbdbackup/compare/v0.41...v0.42

Version 0.41
---------
Minor code changes regards checkpoint handling, fix some pylint warnings.

**Full Changelog**: https://github.com/abbbi/virtnbdbackup/compare/v0.40...v0.41

Version 0.40
---------
Introduce custom handler for logging facility to track number of warnings
during backup operation.

Recent changes introduce a new logging facility handler that counts the number
of warnings during backup (for example if qemu agent is not
reachable etc..)

If option "--strict" is set during backup, the exit code will now set to
2.

This allows calling applications or scripts to have a more detailed
error handling in regards to warnings and/or errors.

**Full Changelog**: https://github.com/abbbi/virtnbdbackup/compare/v0.39...v0.40

Version 0.39
---------
Adds full support for offline domains:

* Allows for incremental backup of offline domains: changed data for last
checkpoint will be saved until a new checkpoint is created.  * Adds proper
error handling for cases where starting the NBD server for offline domains
causes error

**Full Changelog**: https://github.com/abbbi/virtnbdbackup/compare/v0.38...v0.39

Version 0.38
---------
Add support for backup of shutdown domains (#27)

Usually virtnbdbackup makes most sense while operating
on running domains. Only if a virtual domain is running,
checkpoints can be defined via libvirt API and the
required backup operations can be executed. The qemu
Process will then start the NBD backend in order to
receive the backup data.

With the recent changes, virtnbdbackup now detects
if the backup source is offline and then:

 * Forces the backup mode to "copy": no full or
 incremental backup supported because we cant create
 an checkpoint via libvirt API. Copy type backup
 is like a full backup just without checkpoint.
 * Forces the amount of workers to 1
 * Starts an NBD Process via qemu-nbd for each disk, operating
 directly on the Virtual Disk files as detected from the VM
 configuration.
 * Queries required extents and data from the NBD
 Service and saves it accordingly.

Full changeset:

**Full Changelog**: https://github.com/abbbi/virtnbdbackup/compare/v0.36...v0.38

Version 0.36
---------
Fix for issue #28
Fix for issue #26 

Only minor changes regards logging messages.

**Full Changelog**: https://github.com/abbbi/virtnbdbackup/compare/v0.35...v0.36

Version 0.35
---------
**Full Changelog**: https://github.com/abbbi/virtnbdbackup/compare/v0.34...v0.35

Version 0.34
---------
Slight improvements to `virtnbdmap`.
Show argument parameter default values in help outputs where useful.  Add
nbdkit and python plugin to rpm/debian package dependencies.

**Full Changelog**: https://github.com/abbbi/virtnbdbackup/compare/v0.33...v0.34

Version 0.33
---------
Slight improvements for `virtnbdmap`:

* add option to pass listening socket for nbdkit process
* add option to specify export name, might be required on older versions

Tests:

* add test for `virtndbmap` (currently skipped on github because access to nbd
devices not possible within docker containers.)

Version 0.32
---------
Introduce new `virtnbdmap` utlity to allow simple single file and instant recovery, see:

 https://github.com/abbbi/virtnbdbackup#single-file-restore-and-instant-recovery

Version 0.31
---------
Add documentation and update for nbdkit plugin: Its now possible to create
single file restores or do instant recovery by booting the virtual machine
from the thin provisioned full backups.

Version 0.30
---------
Various bugfixes, added some small features in `virtnbdrestore`: it now
attempts to use the original disks name for the disk files and copies the
virtual machine config file. Fixed a few pylint warnings aswell.

Updated readme and improved testsuite.

**Full Changelog**: https://github.com/abbbi/virtnbdbackup/compare/v0.29...v0.30

Version 0.29
---------
Version adds support for concurrent backup of multiple disks:

 https://github.com/abbbi/virtnbdbackup#backup-concurrency

**Full Changelog**: https://github.com/abbbi/virtnbdbackup/compare/v0.28...v0.29

Version 0.28
---------
Minor changes: dont attempt to re-create checkpoints during copy backup,
changes in error handling.

Version 0.27
---------
Minor bugfix: exit gracefully if backup to stdout is attempted in raw format:
does not work with the new zip archive stream.

Version 0.26
---------
Implement feature from issue #16: it is now possible to dump complete backup
output to stdout.

Version 0.25
---------
Fixes issue #17: Fails to restore missing checkpoints after the 11th backup


Version 0.24
---------
* Small change for log format output, enclose date.
* Code reformat.

Version 0.23
---------
No real functional changes:

 * Reformat python code with python-black to have a common code format

Version 0.22
---------
* Support compression with `--compress` option: blocks saved in stream are lz4
compressed, add test cases.
* Fix checkpoint creation with `--include` option: do not create checkpoints
for disks which are not part of include list * Various other small Bugfixes
related to error handling
* If backup is done to stdout, save virtual machine config to current folder.
* Update README

Version 0.21
---------
* Add support for backup of raw disk images during full backup using option
`--raw`:

Version 0.20
---------
* Add Support for backup of transient domains in cluster environments.
* Update README

Version 0.19
---------
* If libvirthelper failed to setup backup job because of exception, an already
freezed guest filesystem was not thawed.
* Fix tests.

Version 0.18
---------
* During backup to stdout it was attempted to close non opened file handle
resulting in backup error
* Include used libnbd version in backup log
* Fix some pylint warnings
* Update README

Version 0.17
---------
* Remove sh module from requirements, obsoleted by subprocess module

Version 0.16
---------
* Code cleanup, fix pylint warnings
* Update README

Version 0.15
---------
* Minor code changes, move some functions to common class
* Use makedirs for targetfolder to support nested target pathes.
* Updated README with more informations about backup workflow.

Version 0.14
---------
Code cleanups
Change shebang so executables appear in process list with real name instead of
python3 executable

Version 0.13
---------
Write backup to partial file first

In case backup utility receives signal or fails otherwise,
the backup data is written to the regular target file and
it is assumed everything is OK.

Now virtnbdbackup writes the data to a partial file first
and renames the file as last step. During incremental
backup the target directory is checked for possible existance
of partial backups and backup is aborted with error.

Version 0.11
---------
Mostly code cleanup and pylint related warning fixes.

Version 0.10
---------
* Allow multiple concurrent backups as NBD server is now connected via local
unix domain socket instead of TCP, allowing unique socket file names
* Remove dependency on sh module

Version 0.8
---------
* Fix name in setup.py
* Provide RPM package for download

Version 0.7
---------
* Minor code changes, improved error and signal handling
* Update README with common backup errors
* Introduce and use __version__, show version in log and command output

Version 0.5
---------
* Show progress during restore, be less verbose.

Version 0.4
---------
* Add per disk progress bar

Version 0.3
---------
* backup: now calls fsFreeze() and fsThaw() functions to ensure consistent
filesystems during backup.

Version 0.2
---------
* Fix exception in virtnbdrestore due to missing arguments
* Scratchfile target file name is now more unique, not causing issues if
multiple domains are backed up at the same time
* Minor tweaks and improvements

Version 0.1
---------
First release version with following features:

* Supports Full/copy/inc backup of virtual machines
* Skips disks and direct attached disks which do not support backup via changed block tracking
* Creates logfile for each executed backup
* Allows to manually exclude certain disks for backup<|MERGE_RESOLUTION|>--- conflicted
+++ resolved
@@ -1,15 +1,9 @@
 Version 1.9.1
 ---------
-<<<<<<< HEAD
- * Code cleanup: fix pylint warning, start adding type annotations
- * Code cleanup: fix pylint warning
- * Remove hardcoded p.wait() calls
-=======
  * Code cleanup: fix pylint warning, remove obsolete p.wait() calls with
  hardcoded time limit
  * Change github workflows: now use ubuntu 22.04 and add test for remote
  backup via localhost.
->>>>>>> 0e2031c8
 
 Version 1.9
 ---------
